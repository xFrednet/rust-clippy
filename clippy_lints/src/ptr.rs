//! Checks for usage of  `&Vec[_]` and `&String`.

use clippy_utils::diagnostics::{span_lint, span_lint_and_sugg, span_lint_and_then, span_lint_hir_and_then};
use clippy_utils::source::snippet_opt;
use clippy_utils::ty::expr_sig;
use clippy_utils::visitors::contains_unsafe_block;
use clippy_utils::{get_expr_use_or_unification_node, is_lint_allowed, path_def_id, path_to_local};
use hir::LifetimeName;
use rustc_errors::{Applicability, MultiSpan};
use rustc_hir::def_id::DefId;
use rustc_hir::hir_id::HirIdMap;
use rustc_hir::intravisit::{walk_expr, Visitor};
use rustc_hir::{
    self as hir, AnonConst, BinOpKind, BindingAnnotation, Body, Expr, ExprKind, FnRetTy, FnSig, GenericArg,
    ImplItemKind, ItemKind, Lifetime, Mutability, Node, Param, PatKind, QPath, TraitFn, TraitItem, TraitItemKind,
    TyKind, Unsafety,
};
use rustc_infer::infer::TyCtxtInferExt;
use rustc_infer::traits::{Obligation, ObligationCause};
use rustc_lint::{LateContext, LateLintPass};
use rustc_middle::hir::nested_filter;
use rustc_middle::ty::{self, Binder, ClauseKind, ExistentialPredicate, List, PredicateKind, Ty};
use rustc_session::{declare_lint_pass, declare_tool_lint};
use rustc_span::{sym, Span};
use rustc_span::symbol::Symbol;
use rustc_target::spec::abi::Abi;
use rustc_trait_selection::infer::InferCtxtExt as _;
use rustc_trait_selection::traits::query::evaluate_obligation::InferCtxtExt as _;
use std::{fmt, iter};

declare_clippy_lint! {
    /// ### What it does
    /// This lint checks for function arguments of type `&String`, `&Vec`,
    /// `&PathBuf`, and `Cow<_>`. It will also suggest you replace `.clone()` calls
    /// with the appropriate `.to_owned()`/`to_string()` calls.
    ///
    /// ### Why is this bad?
    /// Requiring the argument to be of the specific size
    /// makes the function less useful for no benefit; slices in the form of `&[T]`
    /// or `&str` usually suffice and can be obtained from other types, too.
    ///
    /// ### Known problems
    /// There may be `fn(&Vec)`-typed references pointing to your function.
    /// If you have them, you will get a compiler error after applying this lint's
    /// suggestions. You then have the choice to undo your changes or change the
    /// type of the reference.
    ///
    /// Note that if the function is part of your public interface, there may be
    /// other crates referencing it, of which you may not be aware. Carefully
    /// deprecate the function before applying the lint suggestions in this case.
    ///
    /// ### Example
    /// ```ignore
    /// fn foo(&Vec<u32>) { .. }
    /// ```
    ///
    /// Use instead:
    /// ```ignore
    /// fn foo(&[u32]) { .. }
    /// ```
    #[clippy::version = "pre 1.29.0"]
    pub PTR_ARG,
    style,
    "fn arguments of the type `&Vec<...>` or `&String`, suggesting to use `&[...]` or `&str` instead, respectively"
}

declare_clippy_lint! {
    /// ### What it does
    /// This lint checks for equality comparisons with `ptr::null`
    ///
    /// ### Why is this bad?
    /// It's easier and more readable to use the inherent
    /// `.is_null()`
    /// method instead
    ///
    /// ### Example
    /// ```rust,ignore
    /// use std::ptr;
    ///
    /// if x == ptr::null {
    ///     // ..
    /// }
    /// ```
    ///
    /// Use instead:
    /// ```rust,ignore
    /// if x.is_null() {
    ///     // ..
    /// }
    /// ```
    #[clippy::version = "pre 1.29.0"]
    pub CMP_NULL,
    style,
    "comparing a pointer to a null pointer, suggesting to use `.is_null()` instead"
}

declare_clippy_lint! {
    /// ### What it does
    /// This lint checks for functions that take immutable references and return
    /// mutable ones. This will not trigger if no unsafe code exists as there
    /// are multiple safe functions which will do this transformation
    ///
    /// To be on the conservative side, if there's at least one mutable
    /// reference with the output lifetime, this lint will not trigger.
    ///
    /// ### Why is this bad?
    /// Creating a mutable reference which can be repeatably derived from an
    /// immutable reference is unsound as it allows creating multiple live
    /// mutable references to the same object.
    ///
    /// This [error](https://github.com/rust-lang/rust/issues/39465) actually
    /// lead to an interim Rust release 1.15.1.
    ///
    /// ### Known problems
    /// This pattern is used by memory allocators to allow allocating multiple
    /// objects while returning mutable references to each one. So long as
    /// different mutable references are returned each time such a function may
    /// be safe.
    ///
    /// ### Example
    /// ```ignore
    /// fn foo(&Foo) -> &mut Bar { .. }
    /// ```
    #[clippy::version = "pre 1.29.0"]
    pub MUT_FROM_REF,
    correctness,
    "fns that create mutable refs from immutable ref args"
}

declare_clippy_lint! {
    /// ### What it does
    /// This lint checks for invalid usages of `ptr::null`.
    ///
    /// ### Why is this bad?
    /// This causes undefined behavior.
    ///
    /// ### Example
    /// ```ignore
    /// // Undefined behavior
    /// unsafe { std::slice::from_raw_parts(ptr::null(), 0); }
    /// ```
    ///
    /// Use instead:
    /// ```ignore
    /// unsafe { std::slice::from_raw_parts(NonNull::dangling().as_ptr(), 0); }
    /// ```
    #[clippy::version = "1.53.0"]
    pub INVALID_NULL_PTR_USAGE,
    correctness,
    "invalid usage of a null pointer, suggesting `NonNull::dangling()` instead"
}

declare_lint_pass!(Ptr => [PTR_ARG, CMP_NULL, MUT_FROM_REF, INVALID_NULL_PTR_USAGE]);

impl<'tcx> LateLintPass<'tcx> for Ptr {
    fn check_trait_item(&mut self, cx: &LateContext<'tcx>, item: &'tcx TraitItem<'_>) {
        if let TraitItemKind::Fn(sig, trait_method) = &item.kind {
            if matches!(trait_method, TraitFn::Provided(_)) {
                // Handled by check body.
                return;
            }

            check_mut_from_ref(cx, sig, None);

            if !matches!(sig.header.abi, Abi::Rust) {
                // Ignore `extern` functions with non-Rust calling conventions
                return;
            }

            for arg in check_fn_args(
                cx,
                cx.tcx.fn_sig(item.owner_id).instantiate_identity().skip_binder(),
                sig.decl.inputs,
                &[],
            )
            .filter(|arg| arg.mutability() == Mutability::Not)
            {
                span_lint_hir_and_then(cx, PTR_ARG, arg.emission_id, arg.span, &arg.build_msg(), |diag| {
                    diag.span_suggestion(
                        arg.span,
                        "change this to",
                        format!("{}{}", arg.ref_prefix, arg.deref_ty.display(cx)),
                        Applicability::Unspecified,
                    );
                });
            }
        }
    }

    fn check_body(&mut self, cx: &LateContext<'tcx>, body: &'tcx Body<'_>) {
        let hir = cx.tcx.hir();
        let mut parents = hir.parent_iter(body.value.hir_id);
        let (item_id, sig, is_trait_item) = match parents.next() {
            Some((_, Node::Item(i))) => {
                if let ItemKind::Fn(sig, ..) = &i.kind {
                    (i.owner_id, sig, false)
                } else {
                    return;
                }
            },
            Some((_, Node::ImplItem(i))) => {
                if !matches!(parents.next(),
                    Some((_, Node::Item(i))) if matches!(&i.kind, ItemKind::Impl(i) if i.of_trait.is_none())
                ) {
                    return;
                }
                if let ImplItemKind::Fn(sig, _) = &i.kind {
                    (i.owner_id, sig, false)
                } else {
                    return;
                }
            },
            Some((_, Node::TraitItem(i))) => {
                if let TraitItemKind::Fn(sig, _) = &i.kind {
                    (i.owner_id, sig, true)
                } else {
                    return;
                }
            },
            _ => return,
        };

        check_mut_from_ref(cx, sig, Some(body));

        if !matches!(sig.header.abi, Abi::Rust) {
            // Ignore `extern` functions with non-Rust calling conventions
            return;
        }

        let decl = sig.decl;
        let sig = cx.tcx.fn_sig(item_id).instantiate_identity().skip_binder();
        let lint_args: Vec<_> = check_fn_args(cx, sig, decl.inputs, body.params)
            .filter(|arg| !is_trait_item || arg.mutability() == Mutability::Not)
            .collect();
        let results = check_ptr_arg_usage(cx, body, &lint_args);

        for (result, args) in results.iter().zip(lint_args.iter()).filter(|(r, _)| !r.skip) {
            span_lint_hir_and_then(cx, PTR_ARG, args.emission_id, args.span, &args.build_msg(), |diag| {
                diag.multipart_suggestion(
                    "change this to",
                    iter::once((args.span, format!("{}{}", args.ref_prefix, args.deref_ty.display(cx))))
                        .chain(result.replacements.iter().map(|r| {
                            (
                                r.expr_span,
                                format!("{}{}", snippet_opt(cx, r.self_span).unwrap(), r.replacement),
                            )
                        }))
                        .collect(),
                    Applicability::Unspecified,
                );
            });
        }
    }

    fn check_expr(&mut self, cx: &LateContext<'tcx>, expr: &'tcx Expr<'_>) {
        if let ExprKind::Binary(ref op, l, r) = expr.kind {
            if (op.node == BinOpKind::Eq || op.node == BinOpKind::Ne) && (is_null_path(cx, l) || is_null_path(cx, r)) {
                span_lint(
                    cx,
                    CMP_NULL,
                    expr.span,
                    "comparing with null is better expressed by the `.is_null()` method",
                );
            }
        } else {
            check_invalid_ptr_usage(cx, expr);
        }
    }
}

fn check_invalid_ptr_usage<'tcx>(cx: &LateContext<'tcx>, expr: &'tcx Expr<'_>) {
    if let ExprKind::Call(fun, args) = expr.kind
        && let ExprKind::Path(ref qpath) = fun.kind
        && let Some(fun_def_id) = cx.qpath_res(qpath, fun.hir_id).opt_def_id()
        && let Some(name) = cx.tcx.get_diagnostic_name(fun_def_id)
    {
        // `arg` positions where null would cause U.B.
        let arg_indices: &[_] = match name {
            sym::ptr_read
            | sym::ptr_read_unaligned
            | sym::ptr_read_volatile
            | sym::ptr_replace
            | sym::ptr_slice_from_raw_parts
            | sym::ptr_slice_from_raw_parts_mut
            | sym::ptr_write
            | sym::ptr_write_bytes
            | sym::ptr_write_unaligned
            | sym::ptr_write_volatile
            | sym::slice_from_raw_parts
            | sym::slice_from_raw_parts_mut => &[0],
            sym::ptr_copy | sym::ptr_copy_nonoverlapping | sym::ptr_swap | sym::ptr_swap_nonoverlapping => &[0, 1],
            _ => return,
        };

        for &arg_idx in arg_indices {
            if let Some(arg) = args.get(arg_idx).filter(|arg| is_null_path(cx, arg)) {
                span_lint_and_sugg(
                    cx,
                    INVALID_NULL_PTR_USAGE,
                    arg.span,
                    "pointer must be non-null",
                    "change this to",
                    "core::ptr::NonNull::dangling().as_ptr()".to_string(),
                    Applicability::MachineApplicable,
                );
            }
        }
    }
}

#[derive(Default)]
struct PtrArgResult {
    skip: bool,
    replacements: Vec<PtrArgReplacement>,
}

struct PtrArgReplacement {
    expr_span: Span,
    self_span: Span,
    replacement: &'static str,
}

struct PtrArg<'tcx> {
    idx: usize,
    emission_id: hir::HirId,
    span: Span,
    ty_did: DefId,
    ty_name: Symbol,
    method_renames: &'static [(&'static str, &'static str)],
    ref_prefix: RefPrefix,
    deref_ty: DerefTy<'tcx>,
}
impl PtrArg<'_> {
    fn build_msg(&self) -> String {
        format!(
            "writing `&{}{}` instead of `&{}{}` involves a new object where a slice will do",
            self.ref_prefix.mutability.prefix_str(),
            self.ty_name,
            self.ref_prefix.mutability.prefix_str(),
            self.deref_ty.argless_str(),
        )
    }

    fn mutability(&self) -> Mutability {
        self.ref_prefix.mutability
    }
}

struct RefPrefix {
    lt: Lifetime,
    mutability: Mutability,
}
impl fmt::Display for RefPrefix {
    fn fmt(&self, f: &mut fmt::Formatter<'_>) -> fmt::Result {
        use fmt::Write;
        f.write_char('&')?;
        if !self.lt.is_anonymous() {
            self.lt.ident.fmt(f)?;
            f.write_char(' ')?;
        }
        f.write_str(self.mutability.prefix_str())
    }
}

struct DerefTyDisplay<'a, 'tcx>(&'a LateContext<'tcx>, &'a DerefTy<'tcx>);
impl fmt::Display for DerefTyDisplay<'_, '_> {
    fn fmt(&self, f: &mut fmt::Formatter<'_>) -> fmt::Result {
        use std::fmt::Write;
        match self.1 {
            DerefTy::Str => f.write_str("str"),
            DerefTy::Path => f.write_str("Path"),
            DerefTy::Slice(hir_ty, ty) => {
                f.write_char('[')?;
                match hir_ty.and_then(|s| snippet_opt(self.0, s)) {
                    Some(s) => f.write_str(&s)?,
                    None => ty.fmt(f)?,
                }
                f.write_char(']')
            },
        }
    }
}

enum DerefTy<'tcx> {
    Str,
    Path,
    Slice(Option<Span>, Ty<'tcx>),
}
impl<'tcx> DerefTy<'tcx> {
    fn ty(&self, cx: &LateContext<'tcx>) -> Ty<'tcx> {
        match *self {
            Self::Str => cx.tcx.types.str_,
            Self::Path => Ty::new_adt(
                cx.tcx,
                cx.tcx.adt_def(cx.tcx.get_diagnostic_item(sym::Path).unwrap()),
                List::empty(),
            ),
            Self::Slice(_, ty) => Ty::new_slice(cx.tcx, ty),
        }
    }

    fn argless_str(&self) -> &'static str {
        match *self {
            Self::Str => "str",
            Self::Path => "Path",
            Self::Slice(..) => "[_]",
        }
    }

    fn display<'a>(&'a self, cx: &'a LateContext<'tcx>) -> DerefTyDisplay<'a, 'tcx> {
        DerefTyDisplay(cx, self)
    }
}

fn check_fn_args<'cx, 'tcx: 'cx>(
    cx: &'cx LateContext<'tcx>,
    fn_sig: ty::FnSig<'tcx>,
    hir_tys: &'tcx [hir::Ty<'tcx>],
    params: &'tcx [Param<'tcx>],
) -> impl Iterator<Item = PtrArg<'tcx>> + 'cx {
    fn_sig
        .inputs()
        .iter()
        .zip(hir_tys.iter())
        .enumerate()
        .filter_map(move |(i, (ty, hir_ty))| {
            if let ty::Ref(_, ty, mutability) = *ty.kind()
                && let  ty::Adt(adt, args) = *ty.kind()
                && let TyKind::Ref(lt, ref ty) = hir_ty.kind
                && let TyKind::Path(QPath::Resolved(None, path)) = ty.ty.kind
                // Check that the name as typed matches the actual name of the type.
                // e.g. `fn foo(_: &Foo)` shouldn't trigger the lint when `Foo` is an alias for `Vec`
                && let [.., name] = path.segments
                && cx.tcx.item_name(adt.did()) == name.ident.name
            {
                let emission_id = params.get(i).map_or(hir_ty.hir_id, |param| param.hir_id);
                let (method_renames, deref_ty) = match cx.tcx.get_diagnostic_name(adt.did()) {
                    Some(sym::Vec) => (
                        [("clone", ".to_owned()")].as_slice(),
                        DerefTy::Slice(
                            name.args.and_then(|args| args.args.first()).and_then(|arg| {
                                if let GenericArg::Type(ty) = arg {
                                    Some(ty.span)
                                } else {
                                    None
                                }
                            }),
                            args.type_at(0),
                        ),
                    ),
                    _ if Some(adt.did()) == cx.tcx.lang_items().string() => {
                        ([("clone", ".to_owned()"), ("as_str", "")].as_slice(), DerefTy::Str)
                    },
                    Some(sym::PathBuf) => ([("clone", ".to_path_buf()"), ("as_path", "")].as_slice(), DerefTy::Path),
                    Some(sym::Cow) if mutability == Mutability::Not => {
                        if let Some((lifetime, ty)) = name.args.and_then(|args| {
                            if let [GenericArg::Lifetime(lifetime), ty] = args.args {
                                return Some((lifetime, ty));
                            }
                            None
                        }) {
                            if !lifetime.is_anonymous()
                                && fn_sig
                                    .output()
                                    .walk()
                                    .filter_map(|arg| {
                                        arg.as_region().and_then(|lifetime| match lifetime.kind() {
<<<<<<< HEAD
                                            ty::ReEarlyParam(r) => Some(r.def_id),
                                            ty::ReBound(_, r) => r.kind.get_id(),
                                            ty::ReLateParam(r) => r.bound_region.get_id(),
=======
                                            ty::ReEarlyBound(r) => Some(r.def_id),
                                            ty::ReLateBound(_, r) => r.kind.get_id(),
                                            ty::ReFree(r) => r.bound_region.get_id(),
>>>>>>> 406d9538
                                            ty::ReStatic
                                            | ty::ReVar(_)
                                            | ty::RePlaceholder(_)
                                            | ty::ReErased
                                            | ty::ReError(_) => None,
                                        })
                                    })
                                    .any(|def_id| {
                                        matches!(
                                            lifetime.res,
                                            LifetimeName::Param(param_def_id) if def_id
                                                .as_local()
                                                .is_some_and(|def_id| def_id == param_def_id),
                                        )
                                    })
                            {
                                // `&Cow<'a, T>` when the return type uses 'a is okay
                                return None;
                            }

                            let ty_name = snippet_opt(cx, ty.span()).unwrap_or_else(|| args.type_at(1).to_string());

                            span_lint_hir_and_then(
                                cx,
                                PTR_ARG,
                                emission_id,
                                hir_ty.span,
                                "using a reference to `Cow` is not recommended",
                                |diag| {
                                    diag.span_suggestion(
                                        hir_ty.span,
                                        "change this to",
                                        format!("&{}{ty_name}", mutability.prefix_str()),
                                        Applicability::Unspecified,
                                    );
                                },
                            );
                        }
                        return None;
                    },
                    _ => return None,
                };
                return Some(PtrArg {
                    idx: i,
                    emission_id,
                    span: hir_ty.span,
                    ty_did: adt.did(),
                    ty_name: name.ident.name,
                    method_renames,
                    ref_prefix: RefPrefix { lt: *lt, mutability },
                    deref_ty,
                });
            }
            None
        })
}

fn check_mut_from_ref<'tcx>(cx: &LateContext<'tcx>, sig: &FnSig<'_>, body: Option<&'tcx Body<'_>>) {
    if let FnRetTy::Return(ty) = sig.decl.output
        && let Some((out, Mutability::Mut, _)) = get_ref_lm(ty)
    {
        let out_region = cx.tcx.named_bound_var(out.hir_id);
        let args: Option<Vec<_>> = sig
            .decl
            .inputs
            .iter()
            .filter_map(get_ref_lm)
            .filter(|&(lt, _, _)| cx.tcx.named_bound_var(lt.hir_id) == out_region)
            .map(|(_, mutability, span)| (mutability == Mutability::Not).then_some(span))
            .collect();
        if let Some(args) = args
            && !args.is_empty()
            && body.map_or(true, |body| {
                sig.header.unsafety == Unsafety::Unsafe || contains_unsafe_block(cx, body.value)
            })
        {
            span_lint_and_then(
                cx,
                MUT_FROM_REF,
                ty.span,
                "mutable borrow from immutable input(s)",
                |diag| {
                    let ms = MultiSpan::from_spans(args);
                    diag.span_note(ms, "immutable borrow here");
                },
            );
        }
    }
}

#[expect(clippy::too_many_lines)]
fn check_ptr_arg_usage<'tcx>(cx: &LateContext<'tcx>, body: &'tcx Body<'_>, args: &[PtrArg<'tcx>]) -> Vec<PtrArgResult> {
    struct V<'cx, 'tcx> {
        cx: &'cx LateContext<'tcx>,
        /// Map from a local id to which argument it came from (index into `Self::args` and
        /// `Self::results`)
        bindings: HirIdMap<usize>,
        /// The arguments being checked.
        args: &'cx [PtrArg<'tcx>],
        /// The results for each argument (len should match args.len)
        results: Vec<PtrArgResult>,
        /// The number of arguments which can't be linted. Used to return early.
        skip_count: usize,
    }
    impl<'tcx> Visitor<'tcx> for V<'_, 'tcx> {
        type NestedFilter = nested_filter::OnlyBodies;
        fn nested_visit_map(&mut self) -> Self::Map {
            self.cx.tcx.hir()
        }

        fn visit_anon_const(&mut self, _: &'tcx AnonConst) {}

        fn visit_expr(&mut self, e: &'tcx Expr<'_>) {
            if self.skip_count == self.args.len() {
                return;
            }

            // Check if this is local we care about
            let Some(&args_idx) = path_to_local(e).and_then(|id| self.bindings.get(&id)) else {
                return walk_expr(self, e);
            };
            let args = &self.args[args_idx];
            let result = &mut self.results[args_idx];

            // Helper function to handle early returns.
            let mut set_skip_flag = || {
                if !result.skip {
                    self.skip_count += 1;
                }
                result.skip = true;
            };

            match get_expr_use_or_unification_node(self.cx.tcx, e) {
                Some((Node::Stmt(_), _)) => (),
                Some((Node::Local(l), _)) => {
                    // Only trace simple bindings. e.g `let x = y;`
                    if let PatKind::Binding(BindingAnnotation::NONE, id, _, None) = l.pat.kind {
                        self.bindings.insert(id, args_idx);
                    } else {
                        set_skip_flag();
                    }
                },
                Some((Node::Expr(e), child_id)) => match e.kind {
                    ExprKind::Call(f, expr_args) => {
                        let i = expr_args.iter().position(|arg| arg.hir_id == child_id).unwrap_or(0);
                        if expr_sig(self.cx, f).and_then(|sig| sig.input(i)).map_or(true, |ty| {
                            match *ty.skip_binder().peel_refs().kind() {
                                ty::Dynamic(preds, _, _) => !matches_preds(self.cx, args.deref_ty.ty(self.cx), preds),
                                ty::Param(_) => true,
                                ty::Adt(def, _) => def.did() == args.ty_did,
                                _ => false,
                            }
                        }) {
                            // Passed to a function taking the non-dereferenced type.
                            set_skip_flag();
                        }
                    },
                    ExprKind::MethodCall(name, self_arg, expr_args, _) => {
                        let i = std::iter::once(self_arg)
                            .chain(expr_args.iter())
                            .position(|arg| arg.hir_id == child_id)
                            .unwrap_or(0);
                        if i == 0 {
                            // Check if the method can be renamed.
                            let name = name.ident.as_str();
                            if let Some((_, replacement)) = args.method_renames.iter().find(|&&(x, _)| x == name) {
                                result.replacements.push(PtrArgReplacement {
                                    expr_span: e.span,
                                    self_span: self_arg.span,
                                    replacement,
                                });
                                return;
                            }
                        }

                        let Some(id) = self.cx.typeck_results().type_dependent_def_id(e.hir_id) else {
                            set_skip_flag();
                            return;
                        };

                        match *self.cx.tcx.fn_sig(id).instantiate_identity().skip_binder().inputs()[i]
                            .peel_refs()
                            .kind()
                        {
                            ty::Dynamic(preds, _, _) if !matches_preds(self.cx, args.deref_ty.ty(self.cx), preds) => {
                                set_skip_flag();
                            },
                            ty::Param(_) => {
                                set_skip_flag();
                            },
                            // If the types match check for methods which exist on both types. e.g. `Vec::len` and
                            // `slice::len`
                            ty::Adt(def, _) if def.did() == args.ty_did => {
                                set_skip_flag();
                            },
                            _ => (),
                        }
                    },
                    // Indexing is fine for currently supported types.
                    ExprKind::Index(e, _, _) if e.hir_id == child_id => (),
                    _ => set_skip_flag(),
                },
                _ => set_skip_flag(),
            }
        }
    }

    let mut skip_count = 0;
    let mut results = args.iter().map(|_| PtrArgResult::default()).collect::<Vec<_>>();
    let mut v = V {
        cx,
        bindings: args
            .iter()
            .enumerate()
            .filter_map(|(i, arg)| {
                let param = &body.params[arg.idx];
                match param.pat.kind {
                    PatKind::Binding(BindingAnnotation::NONE, id, _, None)
                        if !is_lint_allowed(cx, PTR_ARG, param.hir_id) =>
                    {
                        Some((id, i))
                    },
                    _ => {
                        skip_count += 1;
                        results[i].skip = true;
                        None
                    },
                }
            })
            .collect(),
        args,
        results,
        skip_count,
    };
    v.visit_expr(body.value);
    v.results
}

fn matches_preds<'tcx>(
    cx: &LateContext<'tcx>,
    ty: Ty<'tcx>,
    preds: &'tcx [ty::PolyExistentialPredicate<'tcx>],
) -> bool {
    let infcx = cx.tcx.infer_ctxt().build();
    preds.iter().all(|&p| match cx.tcx.erase_late_bound_regions(p) {
        ExistentialPredicate::Trait(p) => infcx
            .type_implements_trait(p.def_id, [ty.into()].into_iter().chain(p.args.iter()), cx.param_env)
            .must_apply_modulo_regions(),
        ExistentialPredicate::Projection(p) => infcx.predicate_must_hold_modulo_regions(&Obligation::new(
            cx.tcx,
            ObligationCause::dummy(),
            cx.param_env,
            cx.tcx
                .mk_predicate(Binder::dummy(PredicateKind::Clause(ClauseKind::Projection(
                    p.with_self_ty(cx.tcx, ty),
                )))),
        )),
        ExistentialPredicate::AutoTrait(p) => infcx
            .type_implements_trait(p, [ty], cx.param_env)
            .must_apply_modulo_regions(),
    })
}

fn get_ref_lm<'tcx>(ty: &'tcx hir::Ty<'tcx>) -> Option<(&'tcx Lifetime, Mutability, Span)> {
    if let TyKind::Ref(lt, ref m) = ty.kind {
        Some((lt, m.mutbl, ty.span))
    } else {
        None
    }
}

fn is_null_path(cx: &LateContext<'_>, expr: &Expr<'_>) -> bool {
    if let ExprKind::Call(pathexp, []) = expr.kind {
        path_def_id(cx, pathexp).map_or(false, |id| {
            matches!(cx.tcx.get_diagnostic_name(id), Some(sym::ptr_null | sym::ptr_null_mut))
        })
    } else {
        false
    }
}<|MERGE_RESOLUTION|>--- conflicted
+++ resolved
@@ -21,8 +21,8 @@
 use rustc_middle::hir::nested_filter;
 use rustc_middle::ty::{self, Binder, ClauseKind, ExistentialPredicate, List, PredicateKind, Ty};
 use rustc_session::{declare_lint_pass, declare_tool_lint};
+use rustc_span::symbol::Symbol;
 use rustc_span::{sym, Span};
-use rustc_span::symbol::Symbol;
 use rustc_target::spec::abi::Abi;
 use rustc_trait_selection::infer::InferCtxtExt as _;
 use rustc_trait_selection::traits::query::evaluate_obligation::InferCtxtExt as _;
@@ -465,15 +465,9 @@
                                     .walk()
                                     .filter_map(|arg| {
                                         arg.as_region().and_then(|lifetime| match lifetime.kind() {
-<<<<<<< HEAD
                                             ty::ReEarlyParam(r) => Some(r.def_id),
                                             ty::ReBound(_, r) => r.kind.get_id(),
                                             ty::ReLateParam(r) => r.bound_region.get_id(),
-=======
-                                            ty::ReEarlyBound(r) => Some(r.def_id),
-                                            ty::ReLateBound(_, r) => r.kind.get_id(),
-                                            ty::ReFree(r) => r.bound_region.get_id(),
->>>>>>> 406d9538
                                             ty::ReStatic
                                             | ty::ReVar(_)
                                             | ty::RePlaceholder(_)
